use std::sync::atomic::Ordering;
use std::sync::Arc;

use super::utils::TuItemBuildExt;
use crate::client::client::EMBY_CLIENT;
use crate::client::error::UserFacingError;
use crate::client::structs::*;
use crate::ui::models::SETTINGS;
use crate::utils::{req_cache, spawn, spawn_tokio};
use crate::{fraction, fraction_reset, toast};
use adw::prelude::*;
use glib::Object;
use gtk::subclass::prelude::*;
use gtk::{gio, glib, SignalListItemFactory};
mod imp {

    use std::cell::{OnceCell, RefCell};
    use std::sync::atomic::AtomicBool;
    use std::sync::Arc;

    use glib::subclass::InitializingObject;
    use gtk::prelude::*;
    use gtk::subclass::prelude::*;
    use gtk::{glib, CompositeTemplate};

    use crate::utils::spawn_g_timeout;

    // Object holding the state
    #[derive(CompositeTemplate, Default, glib::Properties)]
    #[template(resource = "/moe/tsukimi/singlelist.ui")]
    #[properties(wrapper_type = super::SingleListPage)]
    pub struct SingleListPage {
        #[property(get, set, construct_only)]
        pub id: OnceCell<String>,
        #[property(get, set, nullable)]
        pub parentid: RefCell<Option<String>>,
        #[property(get, set, construct_only)]
        pub collectiontype: OnceCell<String>,
        #[property(get, set, construct_only)]
        pub isinlist: OnceCell<bool>,
        #[property(get, set, construct_only)]
        pub listtype: OnceCell<String>,
        #[template_child]
        pub listgrid: TemplateChild<gtk::GridView>,
        #[template_child]
        pub listrevealer: TemplateChild<gtk::Revealer>,
        #[template_child]
        pub count: TemplateChild<gtk::Label>,
        #[template_child]
        pub listscrolled: TemplateChild<gtk::ScrolledWindow>,
        #[template_child]
        pub postmenu: TemplateChild<gtk::MenuButton>,
        #[template_child]
        pub dropdown: TemplateChild<gtk::DropDown>,
        #[template_child]
        pub adbutton: TemplateChild<gtk::Box>,
        #[template_child]
        pub status: TemplateChild<adw::StatusPage>,
        pub selection: gtk::SingleSelection,
        pub popovermenu: RefCell<Option<gtk::PopoverMenu>>,
        pub sortorder: RefCell<String>,
        pub sortby: RefCell<String>,
        pub lock: Arc<AtomicBool>,
    }

    // The central trait for subclassing a GObject
    #[glib::object_subclass]
    impl ObjectSubclass for SingleListPage {
        // `NAME` needs to match `class` attribute of template
        const NAME: &'static str = "SingleListPage";
        type Type = super::SingleListPage;
        type ParentType = adw::NavigationPage;

        fn class_init(klass: &mut Self::Class) {
            klass.bind_template();
            klass.bind_template_instance_callbacks();
            klass.install_action_async("poster", None, |window, _action, _parameter| async move {
                window.poster("poster").await;
            });
            klass.install_action_async(
                "backdrop",
                None,
                |window, _action, _parameter| async move {
                    window.poster("backdrop").await;
                },
            );
            klass.install_action_async("banner", None, |window, _action, _parameter| async move {
                window.poster("banner").await;
            });
        }

        fn instance_init(obj: &InitializingObject<Self>) {
            obj.init_template();
        }
    }

    // Trait shared by all GObjects
    #[glib::derived_properties]
    impl ObjectImpl for SingleListPage {
        fn constructed(&self) {
            self.parent_constructed();
            let obj = self.obj();

            let store = gtk::gio::ListStore::new::<glib::BoxedAnyObject>();
            self.selection.set_model(Some(&store));

            spawn_g_timeout(glib::clone!(
                #[weak]
                obj,
                async move {
                    obj.set_up().await;
                }
            ));
        }
    }

    // Trait shared by all widgets
    impl WidgetImpl for SingleListPage {}

    // Trait shared by all windows
    impl WindowImpl for SingleListPage {}

    // Trait shared by all application windows
    impl ApplicationWindowImpl for SingleListPage {}

    impl adw::subclass::navigation_page::NavigationPageImpl for SingleListPage {}
}

glib::wrapper! {
    pub struct SingleListPage(ObjectSubclass<imp::SingleListPage>)
        @extends gtk::ApplicationWindow, gtk::Window, gtk::Widget ,adw::NavigationPage,
        @implements gio::ActionGroup, gio::ActionMap, gtk::Accessible, gtk::Buildable,
                    gtk::ConstraintTarget, gtk::Native, gtk::Root, gtk::ShortcutManager;
}

#[gtk::template_callbacks]
impl SingleListPage {
    pub fn new(
        id: String,
        collection_type: String,
        listtype: &str,
        parentid: Option<String>,
        is_inlist: bool,
    ) -> Self {
        Object::builder()
            .property("id", id)
            .property("collectiontype", collection_type)
            .property("listtype", listtype)
            .property("parentid", parentid)
            .property("isinlist", is_inlist)
            .build()
    }

    async fn set_up(&self) {
        self.imp().sortorder.replace("Descending".to_string());
        self.imp().sortby.replace("SortName".to_string());
        self.set_up_dropdown();
        self.handle_type().await;
        self.set_factory().await;
    }

    #[template_callback]
    async fn sort_order_ascending_cb(&self, _btn: &gtk::ToggleButton) {
        self.imp().sortorder.replace("Ascending".to_string());
        let store = self
            .imp()
            .selection
            .model()
            .unwrap()
            .downcast::<gio::ListStore>()
            .unwrap();
        store.remove_all();
        self.update_view("0").await;
    }

    #[template_callback]
    async fn sort_order_descending_cb(&self, _btn: &gtk::ToggleButton) {
        self.imp().sortorder.replace("Descending".to_string());
        let store = self
            .imp()
            .selection
            .model()
            .unwrap()
            .downcast::<gio::ListStore>()
            .unwrap();
        store.remove_all();
        self.update_view("0").await;
    }

    #[template_callback]
    fn filter_panel_cb(&self, _btn: &gtk::Button) {
        let dialog = adw::Dialog::builder()
            .title("Filter")
            .presentation_mode(adw::DialogPresentationMode::BottomSheet)
            .build();
        dialog.present(Some(self));
    }

    async fn handle_type(&self) {
        let imp = self.imp();
        let listtype = imp.listtype.get().unwrap();
        match listtype.as_str() {
            "all" => {}
            "resume" => {
                imp.postmenu.set_visible(false);
                imp.dropdown.set_visible(false);
                imp.adbutton.set_visible(false);
            }
            "boxset" => {
                imp.postmenu.set_visible(false);
            }
            "tags" => {
                imp.postmenu.set_visible(false);
                imp.dropdown.set_visible(false);
                imp.adbutton.set_visible(false);
            }
            "genres" => {
                imp.postmenu.set_visible(false);
                imp.dropdown.set_visible(false);
                imp.adbutton.set_visible(false);
            }
            "liked" => {
                imp.postmenu.set_visible(false);
            }
            _ => {
                imp.postmenu.set_visible(false);
            }
        }
    }

    async fn set_factory(&self) {
        let order = self.imp().sortorder.borrow().clone();
        let imp = self.imp();
        let listrevealer = imp.listrevealer.get();
        let count = imp.count.get();
        let id = imp.id.get().expect("id not set").clone();
        let include_item_types = self.get_include_item_types().to_owned();
        let listtype = imp.listtype.get().unwrap().clone();
        let parentid = imp.parentid.borrow().clone();
        let sortby = imp.sortby.borrow().clone();

        let is_inlist = *imp.isinlist.get().unwrap();

        let list_results = match req_cache(
            &format!("{}_{}_{}", id, listtype.clone(), include_item_types),
            async move {
                if listtype == "livetv" {
                    return EMBY_CLIENT.get_channels_list("0").await;
                }
                if is_inlist {
                    EMBY_CLIENT
                        .get_inlist(parentid, "0", &listtype, &id, &order, &sortby)
                        .await
                } else {
                    EMBY_CLIENT
                        .get_list(
                            id.to_string(),
                            "0",
                            &include_item_types,
                            &listtype,
                            &order,
                            &sortby,
                        )
                        .await
                }
            },
        )
        .await
        {
            Ok(list_results) => list_results,
            Err(e) => {
                toast!(self, e.to_user_facing());
                return;
            }
        };
        if list_results.items.is_empty() {
            self.imp().status.set_visible(true);
            self.imp().listrevealer.set_visible(false);
        };
        let store = gio::ListStore::new::<glib::BoxedAnyObject>();
        spawn(glib::clone!(
            #[weak]
            store,
            async move {
                listrevealer.set_reveal_child(true);
                count.set_text(&format!("{} Items", list_results.total_record_count));
                for result in list_results.items {
                    let object = glib::BoxedAnyObject::new(result);
                    store.append(&object);
                    gtk::glib::timeout_future(std::time::Duration::from_millis(30)).await;
                }
            }
        ));
        imp.selection.set_model(Some(&store));
        let is_resume = self.listtype() == "resume";
        let factory = SignalListItemFactory::new();
        imp.listgrid.set_factory(Some(factory.tu_item(is_resume)));
        imp.listgrid.set_model(Some(&imp.selection));
        imp.listgrid.set_min_columns(1);
        imp.listgrid.set_max_columns(13);

<<<<<<< HEAD
        imp.listgrid
            .connect_activate(glib::clone!(move |listview, position| {
=======
        let parentid = self.parentid();

        imp.listgrid
            .connect_activate(glib::clone!(
                #[strong]
                parentid,
                move |listview, position| {
>>>>>>> 13413752
                let model = listview.model().unwrap();
                let item = model
                    .item(position)
                    .and_downcast::<glib::BoxedAnyObject>()
                    .unwrap();
                let result: std::cell::Ref<SimpleListItem> = item.borrow();
<<<<<<< HEAD
                result.activate(listview);
=======
                result.activate(listview, parentid.clone());
>>>>>>> 13413752
            }));
    }

    #[template_callback]
    pub async fn edge_reached_cb(&self, pos: gtk::PositionType, _: gtk::ScrolledWindow) {
        let listtype = self.imp().listtype.get().unwrap();

        if listtype == "resume" {
            return;
        }

        if pos == gtk::PositionType::Bottom {
            let is_running = Arc::clone(&self.imp().lock);

            if is_running
                .compare_exchange(false, true, Ordering::SeqCst, Ordering::SeqCst)
                .is_err()
            {
                return;
            }

            let offset = self.imp().selection.model().unwrap().n_items();

            self.update_view(&offset.to_string()).await;

            is_running.store(false, Ordering::SeqCst);
        }
    }

    pub async fn update_view(&self, pos: &str) {
        fraction_reset!(self);
        self.update_view_cb(pos).await;
        fraction!(self);
    }

    pub async fn update_view_cb(&self, pos: &str) {
        let pos = pos.to_owned();
        let order = self.imp().sortorder.borrow().clone();
        let store = self
            .imp()
            .selection
            .model()
            .unwrap()
            .downcast::<gio::ListStore>()
            .unwrap();

        let id = self.imp().id.get().unwrap().clone();
        let listtype = self.imp().listtype.get().unwrap().clone();
        let parentid = self.imp().parentid.borrow().clone();
        let include_item_types = self.get_include_item_types().to_owned();
        let sortby = self.imp().sortby.borrow().clone();

        let is_inlist = *self.imp().isinlist.get().unwrap();

        let list_results = match spawn_tokio(async move {
            if listtype == "livetv" {
                return EMBY_CLIENT.get_channels_list(&pos).await;
            }
            if is_inlist {
                EMBY_CLIENT
                    .get_inlist(parentid, &pos, &listtype, &id, &order, &sortby)
                    .await
            } else {
                EMBY_CLIENT
                    .get_list(
                        id.to_string(),
                        &pos,
                        &include_item_types,
                        &listtype,
                        &order,
                        &sortby,
                    )
                    .await
            }
        })
        .await
        {
            Ok(list_results) => list_results,
            Err(e) => {
                toast!(self, e.to_user_facing());
                return;
            }
        };

        for result in list_results.items {
            let object = glib::BoxedAnyObject::new(result);
            store.append(&object);
        }
    }

    pub fn get_include_item_types(&self) -> &str {
        let c = self.imp().collectiontype.get().unwrap();
        match c.as_str() {
            "movies" => "Movie",
            "tvshows" => "Series",
            "music" => "MusicAlbum",
            _ => "Movie, Series",
        }
    }

    pub fn set_up_dropdown(&self) {
        let imp = self.imp();
        let dropdown = imp.dropdown.get();

        let sort = SETTINGS.list_sort();
        if sort >= 0 {
            dropdown.set_selected(sort as u32);
            self.update_sortby(sort as u32);
        }
        dropdown.connect_selected_item_notify(glib::clone!(
            #[weak(rename_to = obj)]
            self,
            move |_| {
                spawn(glib::clone!(
                    #[weak]
                    obj,
                    async move {
                        obj.set_dropdown_selected();
                        let store = obj
                            .imp()
                            .selection
                            .model()
                            .unwrap()
                            .downcast::<gio::ListStore>()
                            .unwrap();
                        store.remove_all();
                        obj.update_view("0").await;
                    }
                ));
            }
        ));
    }

    pub fn set_dropdown_selected(&self) {
        let imp = self.imp();
        let dropdown = imp.dropdown.get();
        let selected = dropdown.selected();
        SETTINGS.set_list_sort(&selected).unwrap();
        self.update_sortby(selected);
    }

    pub fn update_sortby(&self, selected: u32) {
        let sortby = match selected {
            0 => "SortName",
            1 => "TotalBitrate,SortName",
            2 => "DateCreated,SortName",
            3 => "CommunityRating,SortName",
            4 => "CriticRating,SortName",
            5 => "ProductionYear,PremiereDate,SortName",
            6 => "OfficialRating,SortName",
            7 => "ProductionYear,SortName",
            8 => "DatePlayed,SortName",
            9 => "Runtime,SortName",
            _ => "SortName",
        };
        self.imp().sortby.replace(sortby.to_string());
    }

    pub async fn poster(&self, poster: &str) {
        let imp = self.imp();
        let listgrid = imp.listgrid.get();
        let listtype = imp.listtype.get().unwrap().clone();
        let poster = poster.to_string();
        let factory = gtk::SignalListItemFactory::new();
        factory.connect_bind(move |_, item| {
            let list_item = item
                .downcast_ref::<gtk::ListItem>()
                .expect("Needs to be ListItem");
            let entry = item
                .downcast_ref::<gtk::ListItem>()
                .expect("Needs to be ListItem")
                .item()
                .and_downcast::<glib::BoxedAnyObject>()
                .expect("Needs to be BoxedAnyObject");
            let latest: std::cell::Ref<SimpleListItem> = entry.borrow();
            if list_item.child().is_none() {
                super::tu_list_item::tu_list_poster(
                    &latest,
                    list_item,
                    &listtype == "resume",
                    &poster,
                );
            }
        });
        listgrid.set_factory(Some(&factory));
    }
}<|MERGE_RESOLUTION|>--- conflicted
+++ resolved
@@ -1,11 +1,13 @@
 use std::sync::atomic::Ordering;
 use std::sync::Arc;
 
+use super::tu_list_item::TuListItem;
 use super::utils::TuItemBuildExt;
 use crate::client::client::EMBY_CLIENT;
 use crate::client::error::UserFacingError;
 use crate::client::structs::*;
 use crate::ui::models::SETTINGS;
+use crate::ui::provider::tu_object::TuObject;
 use crate::utils::{req_cache, spawn, spawn_tokio};
 use crate::{fraction, fraction_reset, toast};
 use adw::prelude::*;
@@ -23,6 +25,7 @@
     use gtk::subclass::prelude::*;
     use gtk::{glib, CompositeTemplate};
 
+    use crate::ui::provider::tu_object::TuObject;
     use crate::utils::spawn_g_timeout;
 
     // Object holding the state
@@ -101,7 +104,7 @@
             self.parent_constructed();
             let obj = self.obj();
 
-            let store = gtk::gio::ListStore::new::<glib::BoxedAnyObject>();
+            let store = gtk::gio::ListStore::new::<TuObject>();
             self.selection.set_model(Some(&store));
 
             spawn_g_timeout(glib::clone!(
@@ -277,7 +280,7 @@
             self.imp().status.set_visible(true);
             self.imp().listrevealer.set_visible(false);
         };
-        let store = gio::ListStore::new::<glib::BoxedAnyObject>();
+        let store = gio::ListStore::new::<TuObject>();
         spawn(glib::clone!(
             #[weak]
             store,
@@ -285,24 +288,19 @@
                 listrevealer.set_reveal_child(true);
                 count.set_text(&format!("{} Items", list_results.total_record_count));
                 for result in list_results.items {
-                    let object = glib::BoxedAnyObject::new(result);
+                    let object = TuObject::from_simple(&result, None);
                     store.append(&object);
                     gtk::glib::timeout_future(std::time::Duration::from_millis(30)).await;
                 }
             }
         ));
         imp.selection.set_model(Some(&store));
-        let is_resume = self.listtype() == "resume";
         let factory = SignalListItemFactory::new();
-        imp.listgrid.set_factory(Some(factory.tu_item(is_resume)));
+        imp.listgrid.set_factory(Some(factory.tu_item()));
         imp.listgrid.set_model(Some(&imp.selection));
         imp.listgrid.set_min_columns(1);
         imp.listgrid.set_max_columns(13);
 
-<<<<<<< HEAD
-        imp.listgrid
-            .connect_activate(glib::clone!(move |listview, position| {
-=======
         let parentid = self.parentid();
 
         imp.listgrid
@@ -310,18 +308,12 @@
                 #[strong]
                 parentid,
                 move |listview, position| {
->>>>>>> 13413752
-                let model = listview.model().unwrap();
-                let item = model
-                    .item(position)
-                    .and_downcast::<glib::BoxedAnyObject>()
-                    .unwrap();
-                let result: std::cell::Ref<SimpleListItem> = item.borrow();
-<<<<<<< HEAD
-                result.activate(listview);
-=======
-                result.activate(listview, parentid.clone());
->>>>>>> 13413752
+                    let model = listview.model().unwrap();
+                    let tu_obj = model
+                        .item(position)
+                        .and_downcast::<TuObject>()
+                        .unwrap();
+                    tu_obj.activate(listview);
             }));
     }
 
@@ -407,7 +399,7 @@
         };
 
         for result in list_results.items {
-            let object = glib::BoxedAnyObject::new(result);
+            let object = TuObject::from_simple(&result, None);
             store.append(&object);
         }
     }
@@ -482,30 +474,8 @@
 
     pub async fn poster(&self, poster: &str) {
         let imp = self.imp();
-        let listgrid = imp.listgrid.get();
-        let listtype = imp.listtype.get().unwrap().clone();
         let poster = poster.to_string();
         let factory = gtk::SignalListItemFactory::new();
-        factory.connect_bind(move |_, item| {
-            let list_item = item
-                .downcast_ref::<gtk::ListItem>()
-                .expect("Needs to be ListItem");
-            let entry = item
-                .downcast_ref::<gtk::ListItem>()
-                .expect("Needs to be ListItem")
-                .item()
-                .and_downcast::<glib::BoxedAnyObject>()
-                .expect("Needs to be BoxedAnyObject");
-            let latest: std::cell::Ref<SimpleListItem> = entry.borrow();
-            if list_item.child().is_none() {
-                super::tu_list_item::tu_list_poster(
-                    &latest,
-                    list_item,
-                    &listtype == "resume",
-                    &poster,
-                );
-            }
-        });
-        listgrid.set_factory(Some(&factory));
+        imp.listgrid.set_factory(Some(factory.tu_item()));
     }
 }