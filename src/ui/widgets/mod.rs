pub mod account_add;
pub mod account_settings;
pub mod actor;
pub mod boxset;
pub mod content_viewer;
pub mod disc_box;
pub mod fix;
pub mod home;
pub mod horbu_scrolled;
pub mod hortu_scrolled;
pub mod identify_dialog;
pub mod image_dialog;
pub mod image_infocard;
pub mod image_paintable;
pub mod item;
pub mod item_actionbox;
pub mod liked;
pub mod list;
pub mod list_dropdown;
pub mod media_viewer;
pub mod metadata_dialog;
pub mod music_album;
pub mod player_toolbar;
pub mod refresh_dialog;
pub mod scale_revealer;
pub mod search;
pub mod server_panel;
pub mod server_row;
pub mod singlelist;
pub mod smooth_scale;
pub mod song_widget;
pub mod star_toggle;
pub mod tu_list_item;
pub mod utils;
<<<<<<< HEAD
pub mod window;
pub mod refresh_dialog;
pub mod identify_dialog;
=======
pub mod window;
>>>>>>> 13413752
<|MERGE_RESOLUTION|>--- conflicted
+++ resolved
@@ -32,10 +32,6 @@
 pub mod star_toggle;
 pub mod tu_list_item;
 pub mod utils;
-<<<<<<< HEAD
 pub mod window;
-pub mod refresh_dialog;
-pub mod identify_dialog;
-=======
-pub mod window;
->>>>>>> 13413752
+pub mod picture_loader;
+pub mod tuview_scrolled;