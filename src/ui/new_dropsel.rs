<<<<<<< HEAD
use super::mpv;
=======
>>>>>>> 6805baf3
use super::network;
use super::network::Back;
use super::network::SeriesInfo;
use gtk::glib;
use gtk::prelude::*;
use gtk::Orientation;

pub fn newmediadropsel(playbackinfo: network::Media, info: SeriesInfo) -> gtk::Box {
    let hbox = gtk::Box::new(Orientation::Horizontal, 5);
    hbox.set_valign(gtk::Align::End);
    hbox.set_vexpand(true);
    let leftvbox = gtk::Box::new(Orientation::Vertical, 5);
    leftvbox.set_margin_start(80);
    leftvbox.set_margin_top(80);
    leftvbox.set_margin_bottom(20);
    leftvbox.set_halign(gtk::Align::Start);
    leftvbox.set_valign(gtk::Align::End);
    let markup = format!(
        "<b>{}\n\nSeason {} : Episode {}</b>",
        info.Name, info.ParentIndexNumber, info.IndexNumber
    );
    let label = gtk::Label::new(Some(&info.Name));
    label.set_markup(markup.as_str());
    label.set_ellipsize(gtk::pango::EllipsizeMode::End);
    leftvbox.append(&label);
    hbox.append(&leftvbox);
    let vbox = gtk::Box::new(Orientation::Vertical, 5);
    vbox.set_margin_start(20);
    vbox.set_margin_end(80);
    vbox.set_margin_bottom(20);
    vbox.set_halign(gtk::Align::End);
    vbox.set_valign(gtk::Align::End);
    vbox.set_hexpand(true);
    let namelist = gtk::StringList::new(&[]);

    let sublist = gtk::StringList::new(&[]);

    let mut _set = 1;
    for media in playbackinfo.MediaSources.clone() {
        namelist.append(&media.Name);
        if _set == 1 {
            for stream in media.MediaStreams {
                if stream.Type == "Subtitle" {
                    if let Some(d) = stream.DisplayTitle {
                        sublist.append(&d);
                    } else {
                        println!("No value");
                    }
                }
            }
        }
        _set = 0;
    }

    let namedropdown = gtk::DropDown::new(Some(namelist), Option::<gtk::Expression>::None);
    let subdropdown = gtk::DropDown::new(Some(sublist.clone()), Option::<gtk::Expression>::None);
    let playback_info = playbackinfo.clone();

    namedropdown.connect_selected_item_notify(move |dropdown| {
        let selected = dropdown.selected_item();
        let selected = selected.and_downcast_ref::<gtk::StringObject>().unwrap();
        let selected = selected.string();
        for _i in 0..sublist.n_items() {
            sublist.remove(0);
        }
        for media in playbackinfo.MediaSources.clone() {
            if media.Name == selected {
                for stream in media.MediaStreams {
                    if stream.Type == "Subtitle" {
                        if let Some(d) = stream.DisplayTitle {
                            sublist.append(&d);
                        } else {
                            println!("No value");
                        }
                    }
                }
                break;
            }
        }
    });
    vbox.append(&namedropdown);
    vbox.append(&subdropdown);
    let info = info.clone();
<<<<<<< HEAD
    let playbutton = gtk::Button::with_label("Play");
    playbutton.connect_clicked(move |button| {
        button.set_label("Playing...");
        button.set_sensitive(false);
=======
    let playbutton = gtk::Button::with_label("播放");
    playbutton.connect_clicked(move |button| {
>>>>>>> 6805baf3
        let nameselected = namedropdown.selected_item();
        let nameselected = nameselected
            .and_downcast_ref::<gtk::StringObject>()
            .unwrap();
        let nameselected = nameselected.string();
        let subselected = subdropdown.selected_item();
        if subselected.is_none() {
            for media in playback_info.MediaSources.clone() {
                if media.Name == nameselected {
                    let directurl = media.DirectStreamUrl.clone();
<<<<<<< HEAD
                    let back = Back {
                        id: info.Id.clone(),
                        mediasourceid: media.Id.clone(),
                        playsessionid: playback_info.PlaySessionId.clone(),
                        tick: 0.,
                    };
                    play_event(button.clone(),directurl,media.Name,back);
=======
                    let name = info.Id.clone();
                    let sourceid = media.Id.clone();
                    network::runtime().spawn(async move {
                        let _ = network::markwatched(name, sourceid).await;
                    });
                    network::mpv_play(directurl.expect("no url"), media.Name.clone());
>>>>>>> 6805baf3
                    return;
                }
            }
            return;
        }
        let subselected = subselected.and_downcast_ref::<gtk::StringObject>().unwrap();
        let subselected = subselected.string();
        for media in playback_info.MediaSources.clone() {
            if media.Name == nameselected.to_string() {
                for mediastream in media.MediaStreams {
                    let sub = subselected.clone();
                    if mediastream.Type == "Subtitle" {
                        let displaytitle = mediastream.DisplayTitle.unwrap_or("".to_string());
                        if displaytitle == subselected {
                            if let Some(directurl) = media.DirectStreamUrl.clone() {
                                if mediastream.IsExternal == true {
<<<<<<< HEAD
                                    if let Some(_suburl) = mediastream.DeliveryUrl.clone() {
                                        let back = Back {
                                            id: info.Id.clone(),
                                            mediasourceid: media.Id.clone(),
                                            playsessionid: playback_info.PlaySessionId.clone(),
                                            tick: 0.,
                                        };
                                        play_event(button.clone(),Some(directurl),media.Name,back);
                                        return;
                                    } 
                                } else {
                                    let back = Back {
                                        id: info.Id.clone(),
                                        mediasourceid: media.Id.clone(),
                                        playsessionid: playback_info.PlaySessionId.clone(),
                                        tick: 0.,
                                    };
                                    play_event(button.clone(),Some(directurl),media.Name,back);
=======
                                    if let Some(suburl) = mediastream.DeliveryUrl.clone() {
                                        let name = info.Id.clone();
                                        let sourceid = media.Id.clone();
                                        network::runtime().spawn(async move {
                                            let _ = network::markwatched(name, sourceid).await;
                                        });
                                        let _ = network::mpv_play_withsub(
                                            directurl,
                                            suburl,
                                            media.Name.clone(),
                                        );
                                        return;
                                    } else {
                                        let name = info.Id.clone();
                                        let sourceid = media.Id.clone();
                                        button.set_label("Loading Subtitle");
                                        network::runtime().spawn(async move {
                                            let media = network::playbackinfo_withmediaid(name, sourceid).await;
                                            let media = media.unwrap();
                                            for mediasource in media.MediaSources {
                                                for mediastream in mediasource.MediaStreams {
                                                    if mediastream.Type == "Subtitle" {
                                                        if displaytitle == sub {
                                                            if let Some(suburl) = mediastream.DeliveryUrl.clone() {
                                                                let _ = network::mpv_play_withsub(
                                                                    directurl.clone(),
                                                                    suburl,
                                                                    mediasource.Name.clone(),
                                                                );
                                                                return;
                                                            }
                                                        }
                                                    }
                                                }
                                            }
                                        });
                                    }
                                } else {
                                    let name = info.Id.clone();
                                    let sourceid = media.Id.clone();
                                    network::runtime().spawn(async move {
                                        let _ = network::markwatched(name, sourceid).await;
                                    });
                                    let _ = network::mpv_play(directurl, media.Name.clone());
>>>>>>> 6805baf3
                                    return;
                                }
                            }
                        }
                    }
                }
            }
        }
    });

    vbox.append(&playbutton);
    hbox.append(&vbox);
    hbox
}

pub fn play_event(button: gtk::Button, directurl: Option<String>, name: String, back: Back) {
    let (sender, receiver) = async_channel::bounded(1);
    gtk::gio::spawn_blocking(move || {
        sender
            .send_blocking(false)
            .expect("The channel needs to be open.");
        match mpv::event::play(directurl.expect("no url"),None,Some(name),back)  {
            Ok(_) => {
                sender
                .send_blocking(true)
                .expect("The channel needs to be open.");
            }
            Err(e) => {
                eprintln!("Failed to play: {}", e);
            } 
        };   
    });
    glib::spawn_future_local(glib::clone!(@weak button =>async move {
        while let Ok(enable_button) = receiver.recv().await {
            if enable_button {
                button.set_label("Play");
            }
            button.set_sensitive(enable_button);
        }
    }));
}<|MERGE_RESOLUTION|>--- conflicted
+++ resolved
@@ -1,7 +1,4 @@
-<<<<<<< HEAD
 use super::mpv;
-=======
->>>>>>> 6805baf3
 use super::network;
 use super::network::Back;
 use super::network::SeriesInfo;
@@ -85,15 +82,10 @@
     vbox.append(&namedropdown);
     vbox.append(&subdropdown);
     let info = info.clone();
-<<<<<<< HEAD
     let playbutton = gtk::Button::with_label("Play");
     playbutton.connect_clicked(move |button| {
         button.set_label("Playing...");
         button.set_sensitive(false);
-=======
-    let playbutton = gtk::Button::with_label("播放");
-    playbutton.connect_clicked(move |button| {
->>>>>>> 6805baf3
         let nameselected = namedropdown.selected_item();
         let nameselected = nameselected
             .and_downcast_ref::<gtk::StringObject>()
@@ -104,7 +96,6 @@
             for media in playback_info.MediaSources.clone() {
                 if media.Name == nameselected {
                     let directurl = media.DirectStreamUrl.clone();
-<<<<<<< HEAD
                     let back = Back {
                         id: info.Id.clone(),
                         mediasourceid: media.Id.clone(),
@@ -112,14 +103,6 @@
                         tick: 0.,
                     };
                     play_event(button.clone(),directurl,media.Name,back);
-=======
-                    let name = info.Id.clone();
-                    let sourceid = media.Id.clone();
-                    network::runtime().spawn(async move {
-                        let _ = network::markwatched(name, sourceid).await;
-                    });
-                    network::mpv_play(directurl.expect("no url"), media.Name.clone());
->>>>>>> 6805baf3
                     return;
                 }
             }
@@ -136,7 +119,6 @@
                         if displaytitle == subselected {
                             if let Some(directurl) = media.DirectStreamUrl.clone() {
                                 if mediastream.IsExternal == true {
-<<<<<<< HEAD
                                     if let Some(_suburl) = mediastream.DeliveryUrl.clone() {
                                         let back = Back {
                                             id: info.Id.clone(),
@@ -155,52 +137,6 @@
                                         tick: 0.,
                                     };
                                     play_event(button.clone(),Some(directurl),media.Name,back);
-=======
-                                    if let Some(suburl) = mediastream.DeliveryUrl.clone() {
-                                        let name = info.Id.clone();
-                                        let sourceid = media.Id.clone();
-                                        network::runtime().spawn(async move {
-                                            let _ = network::markwatched(name, sourceid).await;
-                                        });
-                                        let _ = network::mpv_play_withsub(
-                                            directurl,
-                                            suburl,
-                                            media.Name.clone(),
-                                        );
-                                        return;
-                                    } else {
-                                        let name = info.Id.clone();
-                                        let sourceid = media.Id.clone();
-                                        button.set_label("Loading Subtitle");
-                                        network::runtime().spawn(async move {
-                                            let media = network::playbackinfo_withmediaid(name, sourceid).await;
-                                            let media = media.unwrap();
-                                            for mediasource in media.MediaSources {
-                                                for mediastream in mediasource.MediaStreams {
-                                                    if mediastream.Type == "Subtitle" {
-                                                        if displaytitle == sub {
-                                                            if let Some(suburl) = mediastream.DeliveryUrl.clone() {
-                                                                let _ = network::mpv_play_withsub(
-                                                                    directurl.clone(),
-                                                                    suburl,
-                                                                    mediasource.Name.clone(),
-                                                                );
-                                                                return;
-                                                            }
-                                                        }
-                                                    }
-                                                }
-                                            }
-                                        });
-                                    }
-                                } else {
-                                    let name = info.Id.clone();
-                                    let sourceid = media.Id.clone();
-                                    network::runtime().spawn(async move {
-                                        let _ = network::markwatched(name, sourceid).await;
-                                    });
-                                    let _ = network::mpv_play(directurl, media.Name.clone());
->>>>>>> 6805baf3
                                     return;
                                 }
                             }
