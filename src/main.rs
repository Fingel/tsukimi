#![cfg_attr(
    all(target_os = "windows", not(feature = "console")),
    windows_subsystem = "windows"
)]

use gettextrs::*;
use gtk::prelude::*;
use gtk::{gio, glib};
use once_cell::sync::OnceCell;

mod client;
mod config;
mod gstl;
mod macros;
mod ui;
mod utils;

const APP_ID: &str = "moe.tsuna.tsukimi";

const GETTEXT_PACKAGE: &str = "tsukimi";

#[cfg(target_os = "linux")]
const LINUX_LOCALEDIR: &str = "/usr/share/locale";
#[cfg(target_os = "windows")]
const WINDOWS_LOCALEDIR: &str = "share\\locale";

fn locale_dir() -> &'static str {
    static LOCALEDIR: OnceCell<&'static str> = OnceCell::new();
    LOCALEDIR.get_or_init(|| {
        #[cfg(target_os = "linux")]
        {
            LINUX_LOCALEDIR
        }
        #[cfg(target_os = "windows")]
        {
            let exe_path = std::env::current_exe().expect("Can not get locale dir");
            let locale_path = exe_path
                .ancestors()
                .nth(2)
                .expect("Can not get locale dir")
                .join(WINDOWS_LOCALEDIR);
<<<<<<< HEAD
            Box::leak(locale_path.into_boxed_str())
=======
            Box::leak(locale_path.into_boxed_path())
                .to_str()
                .expect("Can not get locale dir")
>>>>>>> 29a8a32d
        }
    })
}

fn main() -> glib::ExitCode {
    // Initialize gettext
    #[cfg(any(target_os = "linux", target_os = "windows"))]
    {
        setlocale(LocaleCategory::LcAll, "");
        bind_textdomain_codeset(GETTEXT_PACKAGE, "UTF-8")
            .expect("Failed to set textdomain codeset");
        bindtextdomain(GETTEXT_PACKAGE, locale_dir())
            .expect("Invalid argument passed to bindtextdomain");

        textdomain(GETTEXT_PACKAGE).expect("Invalid string passed to textdomain");
    }

    // redirect cache dir to %LOCALAPPDATA%
    #[cfg(target_os = "windows")]
    {
        let config_local_dir = dirs::config_local_dir().expect("Failed to get %LOCALAPPDATA%");
        std::env::set_var("XDG_CACHE_HOME", config_local_dir);
    }

    // Initialize the logger
    tracing_subscriber::fmt()
        .with_max_level(tracing::Level::INFO)
        .init();

    // Register and include resources
    gio::resources_register_include!("tsukimi.gresource").expect("Failed to register resources.");

    // Initialize the GTK application
    adw::init().expect("Failed to initialize Adw");

    // Make Application detect Windows system dark mode
    #[cfg(target_os = "windows")]
    {
        use crate::config::theme::is_system_dark_mode_enabled;

        if is_system_dark_mode_enabled() {
            let style_manager = adw::StyleManager::default();
            style_manager.set_color_scheme(adw::ColorScheme::PreferDark);
        }
    }

    // Create a new application
    let app = adw::Application::builder().application_id(APP_ID).build();

    // load the icon theme
    let theme = gtk::IconTheme::for_display(&gtk::gdk::Display::default().unwrap());
    theme.add_resource_path("/moe/tsukimi/icons");

    // Load the CSS from the resource file
    app.connect_startup(|_| ui::load_css());
    // Connect to "activate" signal of `app`
    app.connect_activate(ui::build_ui);

    app.set_accels_for_action("win.about", &["<Ctrl>N"]);

    // Run the application
    app.run()
}<|MERGE_RESOLUTION|>--- conflicted
+++ resolved
@@ -39,13 +39,9 @@
                 .nth(2)
                 .expect("Can not get locale dir")
                 .join(WINDOWS_LOCALEDIR);
-<<<<<<< HEAD
-            Box::leak(locale_path.into_boxed_str())
-=======
             Box::leak(locale_path.into_boxed_path())
                 .to_str()
                 .expect("Can not get locale dir")
->>>>>>> 29a8a32d
         }
     })
 }
