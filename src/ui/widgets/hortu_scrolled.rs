--- conflicted
+++ resolved
@@ -2,19 +2,18 @@
 use gtk::{gio, glib, template_callbacks, CompositeTemplate};
 
 use crate::client::structs::SimpleListItem;
+use crate::ui::provider::tu_object::TuObject;
 use crate::ui::widgets::fix::ScrolledWindowFixExt;
 
 const SHOW_BUTTON_ANIMATION_DURATION: u32 = 500;
 
 mod imp {
-    use crate::ui::widgets::utils::TuItemBuildExt;
-    use std::cell::OnceCell;
+    use crate::ui::{provider::tu_item::TuItem, widgets::utils::TuItemBuildExt};
+    use std::{borrow::Borrow, cell::{OnceCell, RefCell}};
 
     use glib::subclass::InitializingObject;
 
     use gtk::{gio, SignalListItemFactory};
-
-    use crate::client::structs::SimpleListItem;
 
     use super::*;
 
@@ -39,6 +38,9 @@
         #[template_child]
         pub right_button: TemplateChild<gtk::Button>,
 
+        #[property(get, set, default_value = false)]
+        pub moreview: RefCell<bool>,
+
         pub show_button_animation: OnceCell<adw::TimedAnimation>,
         pub hide_button_animation: OnceCell<adw::TimedAnimation>,
 
@@ -68,28 +70,23 @@
 
             self.scrolled.fix();
 
-            let store = gio::ListStore::new::<glib::BoxedAnyObject>();
+            let store = gio::ListStore::new::<TuObject>();
 
             self.selection.set_model(Some(&store));
 
             self.list.set_model(Some(&self.selection));
 
             self.list.set_factory(Some(
-                SignalListItemFactory::new().tu_item(self.obj().isresume()),
+                SignalListItemFactory::new().tu_item(),
             ));
 
             self.list.connect_activate(move |listview, position| {
                 let model = listview.model().unwrap();
-                let item = model
+                let tu_obj = model
                     .item(position)
-                    .and_downcast::<glib::BoxedAnyObject>()
+                    .and_downcast::<TuObject>()
                     .unwrap();
-                let result: std::cell::Ref<SimpleListItem> = item.borrow();
-<<<<<<< HEAD
-                result.activate(listview);
-=======
-                result.activate(listview, None);
->>>>>>> 13413752
+                tu_obj.activate(listview);
             });
         }
     }
@@ -140,9 +137,11 @@
         let items = items.to_owned();
 
         for result in items {
-            let object = glib::BoxedAnyObject::new(result);
+            let object = TuObject::from_simple(&result, None);
+            object.item().set_is_resume(self.isresume());
             store.append(&object);
         }
+
         imp.revealer.set_reveal_child(true);
     }
 
@@ -201,7 +200,7 @@
 
     #[template_callback]
     fn on_rightbutton_clicked(&self) {
-        self.anime(true);
+        self.anime::<true>();
     }
 
     fn controls_opacity(&self) -> f64 {
@@ -230,10 +229,15 @@
 
     #[template_callback]
     fn on_leftbutton_clicked(&self) {
-        self.anime(false);
-    }
-
-    fn anime(&self, is_right: bool) {
+        self.anime::<false>();
+    }
+
+    #[template_callback]
+    fn on_morebutton_clicked(&self) {
+        
+    }
+
+    fn anime<const R: bool>(&self) {
         let scrolled = self.imp().scrolled.get();
         let adj = scrolled.hadjustment();
 
@@ -242,13 +246,15 @@
         };
 
         let start = adj.value();
-        let end = if is_right {
+        let end = if R {
             start + 800.0
         } else {
             start - 800.0
         };
+
         let start_time = clock.frame_time();
         let end_time = start_time + 1000 * 400;
+
         scrolled.add_tick_callback(move |_view, clock| {
             let now = clock.frame_time();
             if now < end_time && adj.value() != end {
