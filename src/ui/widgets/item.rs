use glib::Object;
use gtk::prelude::*;
use gtk::{gio, glib};
mod imp {
    use crate::ui::network::{self, runtime};
    use adw::subclass::prelude::*;
    use glib::subclass::InitializingObject;
    use gtk::prelude::*;
    use gtk::{glib, CompositeTemplate};
    use std::cell::{OnceCell, Ref};
    use std::collections::{HashMap, HashSet};
    use std::path::PathBuf;
    // Object holding the state
    #[derive(CompositeTemplate, Default, glib::Properties)]
    #[template(resource = "/moe/tsukimi/item.ui")]
    #[properties(wrapper_type = super::ItemPage)]
    pub struct ItemPage {
        #[property(get, set, construct_only)]
        pub id: OnceCell<String>,
        #[template_child]
        pub dropdownspinner: TemplateChild<gtk::Spinner>,
        #[template_child]
        pub backdrop: TemplateChild<gtk::Picture>,
        #[template_child]
        pub itemlist: TemplateChild<gtk::ListView>,
        #[template_child]
        pub osdbox: TemplateChild<gtk::Box>,
        #[template_child]
        pub itemrevealer: TemplateChild<gtk::Revealer>,
        #[template_child]
        pub logobox: TemplateChild<gtk::Box>,
        #[template_child]
        pub seasonlist: TemplateChild<gtk::DropDown>,
        pub selection: gtk::SingleSelection,
        pub seasonselection: gtk::SingleSelection,
    }

    // The central trait for subclassing a GObject
    #[glib::object_subclass]
    impl ObjectSubclass for ItemPage {
        // `NAME` needs to match `class` attribute of template
        const NAME: &'static str = "ItemPage";
        type Type = super::ItemPage;
        type ParentType = adw::NavigationPage;

        fn class_init(klass: &mut Self::Class) {
            klass.bind_template();
        }

        fn instance_init(obj: &InitializingObject<Self>) {
            obj.init_template();
        }
    }

    // Trait shared by all GObjects
    #[glib::derived_properties]
    impl ObjectImpl for ItemPage {
        fn constructed(&self) {
            self.parent_constructed();
            let obj = self.obj();
            let itemrevealer = self.itemrevealer.get();
            let id = obj.id();
            let path = format!(
                "{}/.local/share/tsukimi/b{}.png",
                dirs::home_dir().expect("msg").display(),
                id
            );
            let pathbuf = PathBuf::from(&path);
            let backdrop = self.backdrop.get();
            let (sender, receiver) = async_channel::bounded::<String>(1);
            let idclone = id.clone();
            if pathbuf.exists() {
                backdrop.set_file(Some(&gtk::gio::File::for_path(&path)));
            } else {
                crate::ui::network::runtime().spawn(async move {
                    let id = crate::ui::network::get_backdropimage(idclone)
                        .await
                        .expect("msg");
                    sender
                        .send(id.clone())
                        .await
                        .expect("The channel needs to be open.");
                });
            }

            let idclone = id.clone();

            glib::spawn_future_local(async move {
                while let Ok(_) = receiver.recv().await {
                    let path = format!(
                        "{}/.local/share/tsukimi/b{}.png",
                        dirs::home_dir().expect("msg").display(),
                        idclone
                    );
                    let file = gtk::gio::File::for_path(&path);
                    backdrop.set_file(Some(&file));
                }
            });

            let store = gtk::gio::ListStore::new::<glib::BoxedAnyObject>();
<<<<<<< HEAD
=======
            
>>>>>>> 91ce1a03
            self.selection.set_model(Some(&store));

            let (sender, receiver) = async_channel::bounded::<Vec<network::SeriesInfo>>(1);
            network::runtime().spawn(async move {
                match network::get_series_info(id).await {
                    Ok(series_info) => {
                        sender
                            .send(series_info)
                            .await
                            .expect("series_info not received.");
                    }
                    Err(e) => eprintln!("Error: {}", e),
                }
            });

            let seasonstore = gtk::StringList::new(&[]);
            self.seasonselection.set_model(Some(&seasonstore));
            let seasonlist = self.seasonlist.get();
            seasonlist.set_model(Some(&self.seasonselection));
            glib::spawn_future_local(async move {
                let series_info = receiver.recv().await.expect("series_info not received.");
                let mut season_set: HashSet<u32> = HashSet::new();
                let mut season_map: HashMap<String, u32> = HashMap::new();
                let mut position = 0;
                let mut _infor = 0;
                for info in &series_info {
                    if !season_set.contains(&info.ParentIndexNumber) {
                        let seasonstring = format!("Season {}", info.ParentIndexNumber);
                        seasonstore.append(&seasonstring);
                        season_set.insert(info.ParentIndexNumber);
                        season_map.insert(seasonstring.clone(), info.ParentIndexNumber);
                        if _infor <= 1 {
                            if info.ParentIndexNumber < 1 {
                                position += 1;
                            }
                        }
                        _infor += 1;
                    }
                }
                for info in &series_info {
                    if info.ParentIndexNumber == 1 {
                        let object = glib::BoxedAnyObject::new(info.clone());
                        store.append(&object);
                    }
                }
                seasonlist.set_selected(position);
                seasonlist.connect_selected_item_notify(move |dropdown| {
                    let selected = dropdown.selected_item();
                    let selected = selected.and_downcast_ref::<gtk::StringObject>().unwrap();
                    let selected = selected.string().to_string();
                    store.remove_all();
                    let season_number = season_map[&selected];
                    for info in &series_info {
                        if info.ParentIndexNumber == season_number {
                            let object = glib::BoxedAnyObject::new(info.clone());
                            store.append(&object);
                        }
                    }
                });
                itemrevealer.set_reveal_child(true);
            });

            let factory = gtk::SignalListItemFactory::new();
            factory.connect_bind(|_, item| {
                let listitem = item.downcast_ref::<gtk::ListItem>().unwrap();
                let entry = listitem
                    .item()
                    .and_downcast::<glib::BoxedAnyObject>()
                    .unwrap();
                let seriesinfo: Ref<network::SeriesInfo> = entry.borrow();
                let vbox = gtk::Box::new(gtk::Orientation::Vertical, 5);
                let label = gtk::Label::new(Some(&seriesinfo.Name));
                label.set_halign(gtk::Align::Start);
                let markup = format!("{}. {}", seriesinfo.IndexNumber, seriesinfo.Name);
                label.set_markup(markup.as_str());
                label.set_ellipsize(gtk::pango::EllipsizeMode::End);
                label.set_size_request(-1, 20);
                label.set_valign(gtk::Align::Start);
                let mutex = std::sync::Arc::new(tokio::sync::Mutex::new(()));
                let img = crate::ui::image::setimage(seriesinfo.Id.clone(), mutex.clone());
                img.set_size_request(250, 141);
                vbox.append(&img);
                vbox.append(&label);
                vbox.set_valign(gtk::Align::Start);
                vbox.set_size_request(250, 150);
                listitem.set_child(Some(&vbox));
            });
            factory.connect_unbind(|_, item| {
                let listitem = item.downcast_ref::<gtk::ListItem>().unwrap();
                listitem.set_child(None::<&gtk::Widget>);
            });
            self.itemlist.set_factory(Some(&factory));
            self.itemlist.set_model(Some(&self.selection));
            let logobox = self.logobox.get();
            obj.logoset(logobox);
            let osdbox = self.osdbox.get();
            let dropdownspinner = self.dropdownspinner.get();
            self.itemlist.connect_activate(move |listview, position| {
                let model = listview.model().unwrap();
                let item = model
                    .item(position)
                    .and_downcast::<glib::BoxedAnyObject>()
                    .unwrap();
                let seriesinfo: Ref<network::SeriesInfo> = item.borrow();
                let info = seriesinfo.clone();
                let id = seriesinfo.Id.clone();
                dropdownspinner.set_visible(true);
                if let Some(widget) = osdbox.last_child() {
                    if widget.is::<gtk::Box>() {
                        osdbox.remove(&widget);
                    }
                }
                let mutex = std::sync::Arc::new(tokio::sync::Mutex::new(()));
                let (sender, receiver) = async_channel::bounded::<crate::ui::network::Media>(1);
                runtime().spawn(async move {
                    let playback = network::playbackinfo(id).await.expect("msg");
                    sender.send(playback).await.expect("msg");
                });
                glib::spawn_future_local(
                    glib::clone!(@weak dropdownspinner,@weak osdbox=>async move {
                        while let Ok(playback) = receiver.recv().await {
                            let _ = mutex.lock().await;
                            let info = info.clone();
                            let dropdown = crate::ui::new_dropsel::newmediadropsel(playback, info);
                            dropdownspinner.set_visible(false);
                            if let Some(widget) = osdbox.last_child() {
                                if widget.is::<gtk::Box>() {
                                    osdbox.remove(&widget);
                                }
                            }
                            osdbox.append(&dropdown);
                        }
                    }),
                );
            });
        }
    }

    // Trait shared by all widgets
    impl WidgetImpl for ItemPage {}

    // Trait shared by all windows
    impl WindowImpl for ItemPage {}

    // Trait shared by all application windows
    impl ApplicationWindowImpl for ItemPage {}

    impl adw::subclass::navigation_page::NavigationPageImpl for ItemPage {}
}

glib::wrapper! {
    pub struct ItemPage(ObjectSubclass<imp::ItemPage>)
        @extends gtk::ApplicationWindow, gtk::Window, gtk::Widget ,adw::NavigationPage,
        @implements gio::ActionGroup, gio::ActionMap, gtk::Accessible, gtk::Buildable,
                    gtk::ConstraintTarget, gtk::Native, gtk::Root, gtk::ShortcutManager;
}

impl ItemPage {
    pub fn new(id: String) -> Self {
        Object::builder().property("id", id).build()
    }

    pub fn logoset(&self, osd: gtk::Box) {
        let id = self.id();
        let mutex = std::sync::Arc::new(tokio::sync::Mutex::new(()));
        let logo = crate::ui::image::setlogoimage(id.clone(), mutex.clone());
        osd.append(&logo);
        osd.add_css_class("logo");
    }
}<|MERGE_RESOLUTION|>--- conflicted
+++ resolved
@@ -98,10 +98,6 @@
             });
 
             let store = gtk::gio::ListStore::new::<glib::BoxedAnyObject>();
-<<<<<<< HEAD
-=======
-            
->>>>>>> 91ce1a03
             self.selection.set_model(Some(&store));
 
             let (sender, receiver) = async_channel::bounded::<Vec<network::SeriesInfo>>(1);
